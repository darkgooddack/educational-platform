"""
Модуль для работы с Amazon S3 с использованием aioboto3.

Этот модуль предоставляет классы и функции для управления сессиями S3,
создания асинхронных клиентов и обработки ошибок.

Основные компоненты:
- S3Session: Класс для настройки и создания асинхронного клиента S3.
- SessionContextManager: Контекстный менеджер для управления жизненным циклом сессий S3.
- get_s3_session: Асинхронный генератор для получения сессии S3.

Модуль использует асинхронные возможности aioboto3 для эффективной работы с S3
в асинхронных приложениях.
"""
import logging
from typing import Any, AsyncGenerator
from aioboto3 import Session
from botocore.config import Config
from botocore.exceptions import ClientError
from app.core.config import config

class S3Session:
    """
    Класс для управления сессией S3 с использованием aioboto3.
    """

    def __init__(self, settings: Any = config) -> None:
        """
        Инициализирует экземпляр S3Session.

        Args:
            settings (Any): Объект конфигурации.
                По умолчанию используется глобальный объект config.
        """
        self.region_name = settings.aws_region
        self.endpoint_url = "https://" + settings.aws_bucket_name + "." + settings.aws_endpoint
        self.access_key_id = settings.aws_access_key_id
        self.secret_access_key = settings.aws_secret_access_key
        self.logger = logging.getLogger("S3SessionLogger")

    def __get_s3_params(self) -> dict:
        """
        Получение параметров для создания клиента S3.

        Returns:
            dict: Словарь с параметрами для клиента S3.
        """
        params = {
            "region_name": self.region_name,
            "endpoint_url": self.endpoint_url,
            "aws_access_key_id": self.access_key_id,
            "aws_secret_access_key": self.secret_access_key,
            #"verify": True
        }

        self.logger.debug("S3 параметры подключения: %s", params)
        return params

    async def create_async_session_factory(self) -> Any:
        """
        Создание асинхронного клиента S3.

        Returns:
            Any: Асинхронный клиент S3.

        Raises:
            ClientError: Если возникла ошибка при создании клиента.
        """
        self.logger.debug(
            "Создание S3 клиента с параметрами: region=%s, endpoint=%s, key_id=%s",
            self.region_name,
            self.endpoint_url,
            self.access_key_id[:4] + '***'
        )
        s3_config = Config(
            s3={
                'use_accelerate_endpoint': False,
                'addressing_style': 'virtual',
                # 'disable_chunked': True, # Отключаем chunked
                # 'disable_buffering': True, # Отключаем буферизацию
                # 'payload_signing_enabled': True,
                # Явно включаем multipart
                # 'multipart_threshold': 8 * 1024 * 1024,  # 8MB
                # 'multipart_chunksize': 8 * 1024 * 1024,  # 8MB
                # 'max_concurrency': 10,
                # 'use_threads': True
            },
            signature_version='s3v4',
            retries={'max_attempts': 3},
            connect_timeout=5,
            read_timeout=5
        )
        try:
            session = Session()
            async with session.client(
<<<<<<< HEAD
                "s3", config=s3_config,
=======
                "s3",# config=s3_config,
>>>>>>> c444fc3b
                **self.__get_s3_params()
            ) as client:
                self.logger.info("Клиент S3 успешно создан")
                return client
        except ClientError as e:
            self.logger.error(
                "Ошибка создания S3 клиента: %s\nДетали: %s",
                e,
                e.response['Error'] if hasattr(e, 'response') else 'Нет деталей'
            )
            self.logger.error("❌ Ошибка при создании клиента S3: %s", e)
            raise

class SessionContextManager:
    """
    Контекстный менеджер для управления сессиями S3.
    """

    def __init__(self):
        """
        Инициализирует экземпляр SessionContextManager.
        """
        self.s3_session = S3Session()
        self.session = None
        self.logger = logging.getLogger("SessionContextManagerLogger")

    async def __aenter__(self):
        """
        Вход в контекстный менеджер.

        Returns:
            SessionContextManager: Экземпляр SessionContextManager с активной сессией S3.
        """
        self.session = await self.s3_session.create_async_session_factory()
        return self

    async def __aexit__(self, exc_type, exc_val, exc_tb):
        """
        Выход из контекстного менеджера.

        Args:
            exc_type: Тип исключения, если оно возникло.
            exc_val: Значение исключения, если оно возникло.
            exc_tb: Объект трассировки, если исключение возникло.
        """
        await self.close_client()

    async def close_client(self):
        """
        Закрытие клиента S3.

        Обнуляет ссылку на сессию, чтобы освободить ресурсы.
        """
        if self.session:
            self.session = None


async def get_s3_session() -> AsyncGenerator[Any, None]:
    """
    Получение асинхронной сессии S3.

    Yields:
        Any: Асинхронный клиент S3.

    Raises:
        Exception: Если возникла ошибка при получении сессии.
    """
    try:
        async with SessionContextManager() as session_manager:
            yield session_manager.session
    except Exception as e:
        SessionContextManager().logger.error(
            "Ошибка при получении сессии S3: %s", e
        )
        raise<|MERGE_RESOLUTION|>--- conflicted
+++ resolved
@@ -93,11 +93,7 @@
         try:
             session = Session()
             async with session.client(
-<<<<<<< HEAD
                 "s3", config=s3_config,
-=======
-                "s3",# config=s3_config,
->>>>>>> c444fc3b
                 **self.__get_s3_params()
             ) as client:
                 self.logger.info("Клиент S3 успешно создан")
